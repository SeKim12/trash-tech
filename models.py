import argparse
import torch
import torch.nn as nn
import torchvision.transforms as transforms
from torchvision.models import resnet50, vgg16
from transformers import ViTModel
from torch.utils.data import DataLoader
from torchvision.datasets import ImageFolder
from data.pipeline import generate_split
from sklearn.metrics import precision_score, recall_score, accuracy_score, confusion_matrix
import numpy as np
import seaborn as sns
import matplotlib.pyplot as plt
from tqdm import tqdm
from collections import defaultdict

<<<<<<< HEAD
def get_model(model_name, dropout_rate, initializer='xavier'):
=======
import time

def get_model(model_name):
>>>>>>> 7d289a99
    if model_name == 'resnet':
        model = resnet50(pretrained=True)
        num_ftrs = model.fc.in_features
        model.fc = nn.Sequential(
            nn.Dropout(dropout_rate),
            nn.Linear(num_ftrs, 6)
        )
    elif model_name == 'vgg16':
        model = vgg16(pretrained=True)
        num_ftrs = model.classifier[6].in_features
        model.classifier[6] = nn.Sequential(
            nn.Dropout(dropout_rate),
            nn.Linear(num_ftrs, 6)
        )
    elif model_name == 'vit':
        model = ViTModel.from_pretrained('google/vit-base-patch16-224')
        num_ftrs = model.config.hidden_size
        model.classifier = nn.Sequential(
            nn.Dropout(dropout_rate),
            nn.Linear(num_ftrs, 6)
        )
    else:
        raise ValueError("Invalid model name. Choose from 'resnet', 'vgg16', 'vit'.")
    if initializer == 'xavier':
        nn.init.xavier_uniform_(model.fc.weight)
    elif initializer == 'he':
        nn.init.kaiming_uniform_(model.fc.weight)
    elif initializer == 'normal':
        nn.init.normal_(model.fc.weight)
    # you can add more initializers here

    return model

parser = argparse.ArgumentParser()
parser.add_argument('--model', type=str, required=True, help="Model name: 'resnet', 'vgg16', or 'vit'")
parser.add_argument('--epochs', type=int, default = 20, help='Number of epochs')
parser.add_argument('--lr', type=float, default=0.001, help='Learning rate')
parser.add_argument('--dropout_rate', type=float, default=0.5, help='Dropout rate')
args = parser.parse_args()

def train_model(model, criterion, optimizer, train_loader, epochs, device):

    train_losses = []
    for epoch in range(epochs):
        model.train()
        train_loss = 0.0
        pbar = tqdm(total=len(train_loader), desc=f"Epoch {epoch+1}/{epochs}, Training")
        for inputs, labels in train_loader:
            inputs = inputs.to(device)
            labels = labels.to(device)
            optimizer.zero_grad()
            outputs = model(inputs)
            loss = criterion(outputs, labels)
            loss.backward()
            optimizer.step()
            train_loss += loss.item() * inputs.size(0)
            pbar.update()
        pbar.close()

<<<<<<< HEAD
        train_losses.append(train_loss / len(train_loader.dataset))
=======
device = torch.device("cuda:0" if torch.cuda.is_available() else "cpu")
model = model.to(device)

best_accuracy = 0.0
best_epoch_metrics = None
best_conf_matrix = None

train_losses = []
test_losses = []
test_times = []

for epoch in range(args.epochs):
    model.train()
    train_loss = 0.0
    pbar = tqdm(total=len(train_loader), desc=f"Epoch {epoch+1}/{args.epochs}, Training")
    for inputs, labels in train_loader:
        inputs = inputs.to(device)
        labels = labels.to(device)
        optimizer.zero_grad()
        outputs = model(inputs)
        loss = criterion(outputs, labels)
        loss.backward()
        optimizer.step()
        train_loss += loss.item() * inputs.size(0)
        pbar.update()
    pbar.close()
>>>>>>> 7d289a99

    return train_losses


def test_model(model, criterion, test_loader, device):
    model.eval()
    test_loss = 0.0
    all_labels = []
    all_preds = []
<<<<<<< HEAD
    test_losses = []
    pbar = tqdm(total=len(test_loader), desc=f"Testing")
=======
    pbar = tqdm(total=len(test_loader), desc=f"Epoch {epoch+1}/{args.epochs}, Testing")

    avg_inference_time = 0
    count = 0

>>>>>>> 7d289a99
    with torch.no_grad():
        for inputs, labels in test_loader:
            inputs = inputs.to(device)
            labels = labels.to(device)
            
            start = time.time()

            outputs = model(inputs)
            
            end = time.time() 
            avg_inference_time += end - start
            count += 1

            loss = criterion(outputs, labels)
            test_loss += loss.item() * inputs.size(0)
            _, preds = torch.max(outputs, 1)
            all_labels.extend(labels.cpu().numpy())
            all_preds.extend(preds.cpu().numpy())
            pbar.update()
    pbar.close()

    avg_inference_time /= count
    test_times.append(avg_inference_time)

    test_losses.append(test_loss / len(test_loader.dataset))

    accuracy = accuracy_score(all_labels, all_preds)
    precision = precision_score(all_labels, all_preds, average='macro')
    recall = recall_score(all_labels, all_preds, average='macro')
    conf_matrix = confusion_matrix(all_labels, all_preds)

    test_metrics = {
        'accuracy': accuracy,
        'precision': precision,
        'recall': recall,
        'conf_matrix': conf_matrix,
        'test_losses': test_losses,
    }

    return test_metrics, test_losses

learning_rates = [0.1, 0.01, 0.001]
dropout_rates = [0.1, 0.2, 0.3]
initializers = ['xavier', 'he', 'normal']

dataset = generate_split()
train_loader = DataLoader(dataset['train'], batch_size=16, shuffle=True)
test_loader = DataLoader(dataset['test'], batch_size=16, shuffle=True)
device = torch.device("cuda:0" if torch.cuda.is_available() else "cpu")

best_accuracy = 0
best_metrics = defaultdict(list)
best_hyperparams = None
best_model = None
best_train_losses = None
best_test_losses = None

# perform a grid search over all combinations of hyperparameters
for lr in learning_rates:
    for dropout_rate in dropout_rates:
        for initializer in initializers:
            model = get_model('resnet', dropout_rate, initializer)  # replace 'resnet' with your preferred model
            model = model.to(device)
            criterion = nn.CrossEntropyLoss()
            optimizer = torch.optim.Adam(model.parameters(), lr=lr)

            train_losses = train_model(model, criterion, optimizer, train_loader, args.epochs)
            test_metrics, test_losses = test_model(model, criterion, test_loader)

            # if the model with the current set of hyperparameters
            # has a better accuracy than the previous best model,
            # update the best accuracy and best set of hyperparameters
            if test_metrics['accuracy'] > best_accuracy:
                best_model = model
                best_metrics = test_metrics
                best_hyperparams = {'learning_rate': lr, 'dropout_rate': dropout_rate, 'initializer': initializer}
                best_train_losses = train_losses
                best_test_losses = test_losses


avg_time_all_epochs = sum(test_times) / len(test_times)
with open(f'{args.model}_inference_times.txt', 'w') as f:
    f.write("Average Inference Time of Batch, each Epoch")
    for t in range(len(test_times)):
        f.write(f"Epoch {t + 1}: {test_times[t]}")
    f.write(f"Average Inference Time of Batch, all Epochs: {avg_time_all_epochs}")

print('Training and testing complete.')

# Save model, metrics, and confusion matrix from the best epoch
torch.save(best_model.state_dict(), f'{args.model}_best_model.pth')

with open(f'results/{args.model}_best_metrics.txt', 'w') as f:
    f.write(f'Best metrics:\n')
    f.write(f'Accuracy: {best_metrics["accuracy"]}\n')
    f.write(f'Precision: {best_metrics["precision"]}\n')
    f.write(f'Recall: {best_metrics["recall"]}\n')

np.save(f'results/{args.model}_best_confusion_matrix.npy', best_metrics['conf_matrix'])
sns.heatmap(best_metrics['conf_matrix'], annot=True)
plt.savefig(f'results/{args.model}_best_confusion_matrix.png')

# Plot performance curve of best model
plt.figure()
plt.plot(range(args.epochs), train_losses, label='Train Loss')
plt.plot(range(args.epochs), test_losses, label='Test Loss')
plt.xlabel('Epoch')
plt.ylabel('Loss')
plt.legend()
plt.savefig(f'results/{args.model}_performance_curve.png')<|MERGE_RESOLUTION|>--- conflicted
+++ resolved
@@ -13,14 +13,9 @@
 import matplotlib.pyplot as plt
 from tqdm import tqdm
 from collections import defaultdict
-
-<<<<<<< HEAD
-def get_model(model_name, dropout_rate, initializer='xavier'):
-=======
 import time
 
-def get_model(model_name):
->>>>>>> 7d289a99
+def get_model(model_name, dropout_rate, initializer='xavier'):
     if model_name == 'resnet':
         model = resnet50(pretrained=True)
         num_ftrs = model.fc.in_features
@@ -62,7 +57,6 @@
 args = parser.parse_args()
 
 def train_model(model, criterion, optimizer, train_loader, epochs, device):
-
     train_losses = []
     for epoch in range(epochs):
         model.train()
@@ -80,36 +74,7 @@
             pbar.update()
         pbar.close()
 
-<<<<<<< HEAD
         train_losses.append(train_loss / len(train_loader.dataset))
-=======
-device = torch.device("cuda:0" if torch.cuda.is_available() else "cpu")
-model = model.to(device)
-
-best_accuracy = 0.0
-best_epoch_metrics = None
-best_conf_matrix = None
-
-train_losses = []
-test_losses = []
-test_times = []
-
-for epoch in range(args.epochs):
-    model.train()
-    train_loss = 0.0
-    pbar = tqdm(total=len(train_loader), desc=f"Epoch {epoch+1}/{args.epochs}, Training")
-    for inputs, labels in train_loader:
-        inputs = inputs.to(device)
-        labels = labels.to(device)
-        optimizer.zero_grad()
-        outputs = model(inputs)
-        loss = criterion(outputs, labels)
-        loss.backward()
-        optimizer.step()
-        train_loss += loss.item() * inputs.size(0)
-        pbar.update()
-    pbar.close()
->>>>>>> 7d289a99
 
     return train_losses
 
@@ -119,16 +84,12 @@
     test_loss = 0.0
     all_labels = []
     all_preds = []
-<<<<<<< HEAD
     test_losses = []
     pbar = tqdm(total=len(test_loader), desc=f"Testing")
-=======
-    pbar = tqdm(total=len(test_loader), desc=f"Epoch {epoch+1}/{args.epochs}, Testing")
 
     avg_inference_time = 0
     count = 0
 
->>>>>>> 7d289a99
     with torch.no_grad():
         for inputs, labels in test_loader:
             inputs = inputs.to(device)
@@ -160,54 +121,10 @@
     recall = recall_score(all_labels, all_preds, average='macro')
     conf_matrix = confusion_matrix(all_labels, all_preds)
 
-    test_metrics = {
-        'accuracy': accuracy,
-        'precision': precision,
-        'recall': recall,
-        'conf_matrix': conf_matrix,
-        'test_losses': test_losses,
-    }
-
-    return test_metrics, test_losses
-
-learning_rates = [0.1, 0.01, 0.001]
-dropout_rates = [0.1, 0.2, 0.3]
-initializers = ['xavier', 'he', 'normal']
-
-dataset = generate_split()
-train_loader = DataLoader(dataset['train'], batch_size=16, shuffle=True)
-test_loader = DataLoader(dataset['test'], batch_size=16, shuffle=True)
-device = torch.device("cuda:0" if torch.cuda.is_available() else "cpu")
-
-best_accuracy = 0
-best_metrics = defaultdict(list)
-best_hyperparams = None
-best_model = None
-best_train_losses = None
-best_test_losses = None
-
-# perform a grid search over all combinations of hyperparameters
-for lr in learning_rates:
-    for dropout_rate in dropout_rates:
-        for initializer in initializers:
-            model = get_model('resnet', dropout_rate, initializer)  # replace 'resnet' with your preferred model
-            model = model.to(device)
-            criterion = nn.CrossEntropyLoss()
-            optimizer = torch.optim.Adam(model.parameters(), lr=lr)
-
-            train_losses = train_model(model, criterion, optimizer, train_loader, args.epochs)
-            test_metrics, test_losses = test_model(model, criterion, test_loader)
-
-            # if the model with the current set of hyperparameters
-            # has a better accuracy than the previous best model,
-            # update the best accuracy and best set of hyperparameters
-            if test_metrics['accuracy'] > best_accuracy:
-                best_model = model
-                best_metrics = test_metrics
-                best_hyperparams = {'learning_rate': lr, 'dropout_rate': dropout_rate, 'initializer': initializer}
-                best_train_losses = train_losses
-                best_test_losses = test_losses
-
+    if accuracy > best_accuracy:
+        best_accuracy = accuracy
+        best_epoch_metrics = (accuracy, precision, recall)
+        best_conf_matrix = conf_matrix
 
 avg_time_all_epochs = sum(test_times) / len(test_times)
 with open(f'{args.model}_inference_times.txt', 'w') as f:
